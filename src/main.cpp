<<<<<<< HEAD
=======
#include <CGAL/Simple_cartesian.h>
#include <CGAL/Surface_mesh.h>
#include <CGAL/draw_surface_mesh.h>
#include <CGAL/Polygon_mesh_processing/compute_normal.h>
#include <CGAL/Polygon_mesh_processing/triangulate_faces.h>
#include <CGAL/Polygon_mesh_processing/distance.h>
#include <CGAL/Polygon_mesh_processing/intersection.h>
#include <CGAL/Polygon_mesh_processing/corefinement.h>
#include <CGAL/Polygon_mesh_processing/transform.h>
#include <CGAL/AABB_tree.h>
#include <CGAL/AABB_traits.h>
#include <CGAL/AABB_face_graph_triangle_primitive.h>
#include <CGAL/Exact_predicates_inexact_constructions_kernel.h>
#include <CGAL/Polygon_mesh_processing/measure.h>
#include <CGAL/boost/graph/properties.h>
#include <CGAL/property_map.h>
#include <CGAL/IO/Color.h>

#include <yaml-cpp/yaml.h>
>>>>>>> 56a5d0d7
#include <iostream>
#include <fstream>
#include <string>
#include <vector>
<<<<<<< HEAD
#include "config_reader.hpp"
#include <CGAL/Qt/Basic_viewer_qt.h>
#include <CGAL/draw_polyhedron.h>
#include <CGAL/draw_surface_mesh.h>
#include <CGAL/Surface_mesh.h>
#include <CGAL/boost/graph/convert_nef_polyhedron_to_polygon_mesh.h>
#include <CGAL/Nef_polyhedron_3.h>
#include <CGAL/convex_decomposition_3.h>
#include <CGAL/Polygon_mesh_processing/measure.h>
#include "camera_geometry.hpp"

typedef Kernel::Vector_3 Vector_3;
typedef CGAL::Surface_mesh<Point_3> Surface_mesh;

// Helper function to draw mesh with colors
void draw_mesh_with_colors(const Surface_mesh& mesh, const char* title) {
    // Create a copy of the mesh to ensure we don't modify the original
    Surface_mesh display_mesh = mesh;
    
    // Make sure color properties are available
    if (!display_mesh.property_map<Surface_mesh::Vertex_index, CGAL::Color>("v:color").second) {
        display_mesh.add_property_map<Surface_mesh::Vertex_index, CGAL::Color>("v:color");
    }
    if (!display_mesh.property_map<Surface_mesh::Face_index, CGAL::Color>("f:color").second) {
        display_mesh.add_property_map<Surface_mesh::Face_index, CGAL::Color>("f:color");
    }
    
    // Draw with mono color explicitly disabled
    CGAL::draw(display_mesh, title, false);
}

void add_cylinder_to_mesh(const Point_3& start, const Point_3& end, double radius, const CGAL::Color& color, Surface_mesh& mesh) {
    auto vertex_color = mesh.property_map<Surface_mesh::Vertex_index, CGAL::Color>("v:color").first;
    auto face_color = mesh.property_map<Surface_mesh::Face_index, CGAL::Color>("f:color").first;
=======
#include <cmath>

typedef CGAL::Simple_cartesian<double> Kernel;
typedef Kernel::Point_3 Point;
typedef Kernel::Vector_3 Vector;
typedef CGAL::Surface_mesh<Point> Mesh;
typedef boost::graph_traits<Mesh>::vertex_descriptor vertex_descriptor;
typedef boost::graph_traits<Mesh>::face_descriptor face_descriptor;
typedef CGAL::AABB_face_graph_triangle_primitive<Mesh> Primitive;
typedef CGAL::AABB_traits<Kernel, Primitive> Traits;
typedef CGAL::AABB_tree<Traits> Tree;

// Function to draw a mesh with colors
void draw_mesh_with_colors(Mesh& mesh) {
    // Add vertex color property
    auto vertex_color = mesh.add_property_map<vertex_descriptor, CGAL::Color>("v:color", CGAL::Color(0, 0, 0)).first;
>>>>>>> 56a5d0d7
    
    // Add face color property
    auto face_color = mesh.add_property_map<face_descriptor, CGAL::Color>("f:color", CGAL::Color(0, 0, 0)).first;

    // Set vertex colors to red
    for(vertex_descriptor vd : mesh.vertices()) {
        put(vertex_color, vd, CGAL::Color(255, 0, 0));
    }

    // Set face colors to blue
    for(face_descriptor fd : mesh.faces()) {
        put(face_color, fd, CGAL::Color(0, 0, 255));
    }

    // Draw the mesh with colors
    CGAL::draw(mesh);
}

// Function to add a cylinder to a mesh
void add_cylinder_to_mesh(Mesh& mesh, const Point& start, const Point& end, double radius, int segments = 32) {
    // Calculate cylinder direction and length
    Vector direction = end - start;
    double length = std::sqrt(direction.squared_length());
    direction = direction / length;

    // Create orthogonal vectors
    Vector v1, v2;
    if (std::abs(direction.x()) > std::abs(direction.y())) {
        v1 = Vector(-direction.z(), 0, direction.x());
    } else {
        v1 = Vector(0, -direction.z(), direction.y());
    }
<<<<<<< HEAD
    Vector_3 right = CGAL::cross_product(direction, up);
    up = CGAL::cross_product(right, direction);
    
    // Normalize vectors
    right = right / std::sqrt(right.squared_length()) * radius;
    up = up / std::sqrt(up.squared_length()) * radius;
    
    // Create vertices around the start and end points
    std::vector<Surface_mesh::Vertex_index> start_vertices, end_vertices;
    for (int i = 0; i < num_sides; ++i) {
        double angle = 2.0 * M_PI * i / num_sides;
        Vector_3 offset = right * std::cos(angle) + up * std::sin(angle);
        
        auto v_start = mesh.add_vertex(start + offset);
        auto v_end = mesh.add_vertex(end + offset);
        
        vertex_color[v_start] = color;
        vertex_color[v_end] = color;
=======
    v1 = v1 / std::sqrt(v1.squared_length());
    v2 = CGAL::cross_product(direction, v1);

    // Create vertices for both caps
    std::vector<vertex_descriptor> bottom_vertices;
    std::vector<vertex_descriptor> top_vertices;

    for (int i = 0; i < segments; ++i) {
        double angle = 2.0 * M_PI * i / segments;
        Vector offset = v1 * std::cos(angle) * radius + v2 * std::sin(angle) * radius;
>>>>>>> 56a5d0d7
        
        Point bottom_point = start + offset;
        Point top_point = end + offset;
        
        bottom_vertices.push_back(mesh.add_vertex(bottom_point));
        top_vertices.push_back(mesh.add_vertex(top_point));
    }

<<<<<<< HEAD
void add_vector_to_mesh(const Point_3& start, const Vector_3& direction, double length, double thickness, const CGAL::Color& color, Surface_mesh& mesh) {
    Point_3 end = start + direction * length;
    add_cylinder_to_mesh(start, end, thickness, color, mesh);
    
    // Add arrow head (cone)
    double head_length = length * 0.2;  // 20% of vector length
    double head_radius = thickness * 2;  // Twice as thick as the shaft
    Point_3 head_start = end - direction * head_length;
    
    // Create cone vertices
    auto vertex_color = mesh.property_map<Surface_mesh::Vertex_index, CGAL::Color>("v:color").first;
    auto face_color = mesh.property_map<Surface_mesh::Face_index, CGAL::Color>("f:color").first;
    
    auto tip = mesh.add_vertex(end);
    vertex_color[tip] = color;
    
    // Create basis vectors for the cone base
    Vector_3 up(0, 0, 1);
    if (std::abs(direction * up) > 0.9) {
        up = Vector_3(0, 1, 0);
    }
    Vector_3 right = CGAL::cross_product(direction, up);
    up = CGAL::cross_product(right, direction);
    
    // Normalize vectors
    right = right / std::sqrt(right.squared_length()) * head_radius;
    up = up / std::sqrt(up.squared_length()) * head_radius;
    
    // Create cone base vertices
    const int num_sides = 8;
    std::vector<Surface_mesh::Vertex_index> base_vertices;
    for (int i = 0; i < num_sides; ++i) {
        double angle = 2.0 * M_PI * i / num_sides;
        Vector_3 offset = right * std::cos(angle) + up * std::sin(angle);
        auto v = mesh.add_vertex(head_start + offset);
        vertex_color[v] = color;
        base_vertices.push_back(v);
=======
    // Add faces for the cylinder walls
    for (int i = 0; i < segments; ++i) {
        int next = (i + 1) % segments;
        mesh.add_face(bottom_vertices[i], bottom_vertices[next], top_vertices[next], top_vertices[i]);
    }

    // Add faces for bottom cap
    vertex_descriptor bottom_center = mesh.add_vertex(start);
    for (int i = 0; i < segments; ++i) {
        int next = (i + 1) % segments;
        mesh.add_face(bottom_center, bottom_vertices[i], bottom_vertices[next]);
>>>>>>> 56a5d0d7
    }

    // Add faces for top cap
    vertex_descriptor top_center = mesh.add_vertex(end);
    for (int i = 0; i < segments; ++i) {
        int next = (i + 1) % segments;
        mesh.add_face(top_center, top_vertices[next], top_vertices[i]);
    }
}

<<<<<<< HEAD
void add_camera_vectors_to_mesh(const Camera& camera, Surface_mesh& mesh) {
    Point_3 position = camera.getPosition();
    Vector_3 forward = camera.getForwardVector();    // X-axis (forward)
    Vector_3 left = camera.getRightVector();         // Y-axis (left)
    Vector_3 up = camera.getUpVector();             // Z-axis (up)
    
    double vector_length = 0.5;  // Length of the vectors
    double thickness = 0.02;     // Thickness of the vectors
    
    // Draw position vector from origin to camera position in gray
    Point_3 origin(0, 0, 0);
    Vector_3 pos_vector(position.x(), position.y(), position.z());
    add_vector_to_mesh(origin, pos_vector / std::sqrt(pos_vector.squared_length()), 
                      std::sqrt(pos_vector.squared_length()), 
                      thickness, CGAL::Color(128, 128, 128), mesh);
    
    // Add forward vector (X-axis, red)
    add_vector_to_mesh(position, forward, vector_length, thickness, CGAL::Color(255, 0, 0), mesh);
    
    // Add left vector (Y-axis, green) - negate the vector to point left instead of right
    add_vector_to_mesh(position, -left, vector_length, thickness, CGAL::Color(0, 255, 0), mesh);
    
    // Add up vector (Z-axis, blue)
    add_vector_to_mesh(position, up, vector_length, thickness, CGAL::Color(0, 0, 255), mesh);
}

// Comment out the arc drawing function
/*
void add_arc_to_mesh(const Point_3& center, const Vector_3& normal, const Vector_3& start_dir, 
                    double radius, double angle, const CGAL::Color& color, Surface_mesh& mesh) {
    auto vertex_color = mesh.property_map<Surface_mesh::Vertex_index, CGAL::Color>("v:color").first;
    
    // Create basis vectors for the arc
    Vector_3 right = start_dir / std::sqrt(start_dir.squared_length()) * radius;
    Vector_3 up = CGAL::cross_product(normal, right);
    up = up / std::sqrt(up.squared_length()) * radius;
    
    // Create arc points
    const int num_segments = 32;
    std::vector<Surface_mesh::Vertex_index> arc_vertices;
    
    for (int i = 0; i <= num_segments; ++i) {
        double t = angle * i / num_segments;
        Vector_3 offset = right * std::cos(t) + up * std::sin(t);
        auto v = mesh.add_vertex(center + offset);
        vertex_color[v] = color;
        arc_vertices.push_back(v);
    }
    
    // Create cylinder along the arc
    double thickness = 0.01;
    for (size_t i = 0; i < arc_vertices.size() - 1; ++i) {
        Point_3 start = mesh.point(arc_vertices[i]);
        Point_3 end = mesh.point(arc_vertices[i + 1]);
        add_cylinder_to_mesh(start, end, thickness, color, mesh);
    }
    
    // Add arrow head at the end
    Vector_3 end_dir = right * std::cos(angle) + up * std::sin(angle);
    Vector_3 tangent = -right * std::sin(angle) + up * std::cos(angle);
    tangent = tangent / std::sqrt(tangent.squared_length());
    
    Point_3 arrow_base = center + end_dir;
    Point_3 arrow_tip = arrow_base + tangent * (radius * 0.2);
    add_cylinder_to_mesh(arrow_base, arrow_tip, thickness * 2, color, mesh);
=======
// Function to add a vector visualization to a mesh
void add_vector_to_mesh(Mesh& mesh, const Point& start, const Vector& direction, double length, double thickness) {
    Point end = start + direction * length;
    add_cylinder_to_mesh(mesh, start, end, thickness);
}

// Function to add camera vectors to a mesh
void add_camera_vectors_to_mesh(Mesh& mesh, const Point& position, const Vector& direction, 
                              double length, double thickness) {
    // Add main direction vector
    add_vector_to_mesh(mesh, position, direction, length, thickness);
>>>>>>> 56a5d0d7
}

<<<<<<< HEAD
// Comment out the position and orientation function
/*
void add_position_and_orientation_to_mesh(const Camera& camera, Surface_mesh& mesh) {
    Point_3 position = camera.getPosition();
    
    // Draw rotation arcs for roll, pitch, and yaw
    double arc_radius = 0.3;
    double thickness = 0.01;
    
    // Yaw (rotation around Z-axis) in yellow
    if (std::abs(camera.getYaw()) > 1e-6) {
        Vector_3 z_axis(0, 0, 1);
        Vector_3 start_dir(1, 0, 0);
        add_arc_to_mesh(position, z_axis, start_dir, arc_radius, camera.getYaw(), CGAL::Color(255, 255, 0), mesh);
    }
    
    // Pitch (rotation around Y-axis) in cyan
    if (std::abs(camera.getPitch()) > 1e-6) {
        Vector_3 y_axis(0, 1, 0);
        Vector_3 start_dir(1, 0, 0);
        add_arc_to_mesh(position, y_axis, start_dir, arc_radius * 0.8, camera.getPitch(), CGAL::Color(0, 255, 255), mesh);
    }
    
    // Roll (rotation around X-axis) in magenta
    if (std::abs(camera.getRoll()) > 1e-6) {
        Vector_3 x_axis(1, 0, 0);
        Vector_3 start_dir(0, 1, 0);
        add_arc_to_mesh(position, x_axis, start_dir, arc_radius * 0.6, camera.getRoll(), CGAL::Color(255, 0, 255), mesh);
=======
// Function to add a camera frustum to a mesh
void add_camera_frustum_to_mesh(Mesh& mesh, const Point& position, const Vector& direction,
                               double near_width, double near_height, double far_width, double far_height,
                               double near_distance, double far_distance) {
    // Normalize direction vector
    Vector dir = direction / std::sqrt(direction.squared_length());
    
    // Create orthogonal vectors for camera orientation
    Vector up, right;
    if (std::abs(dir.x()) > std::abs(dir.y())) {
        up = Vector(-dir.z(), 0, dir.x());
    } else {
        up = Vector(0, -dir.z(), dir.y());
>>>>>>> 56a5d0d7
    }
    up = up / std::sqrt(up.squared_length());
    right = CGAL::cross_product(dir, up);

<<<<<<< HEAD
void add_frustum_to_mesh(const Camera& camera, Surface_mesh& mesh) {
    auto vertices = camera.getFrustumVertices();
    
    // Add vertices to mesh
    std::vector<Surface_mesh::Vertex_index> v_indices;
    auto vertex_color = mesh.property_map<Surface_mesh::Vertex_index, CGAL::Color>("v:color").first;
    auto face_color = mesh.property_map<Surface_mesh::Face_index, CGAL::Color>("f:color").first;
    
    // Light transparent blue color
    CGAL::Color frustum_color(100, 100, 255);  // RGB: light blue
    
    for (const auto& point : vertices) {
        auto v = mesh.add_vertex(point);
        vertex_color[v] = frustum_color;
        v_indices.push_back(v);
    }
    
    // Add faces for near plane
    auto f1 = mesh.add_face(v_indices[0], v_indices[1], v_indices[2]);
    auto f2 = mesh.add_face(v_indices[0], v_indices[2], v_indices[3]);
    face_color[f1] = frustum_color;
    face_color[f2] = frustum_color;
    
    // Add faces for far plane
    auto f3 = mesh.add_face(v_indices[4], v_indices[6], v_indices[5]);
    auto f4 = mesh.add_face(v_indices[4], v_indices[7], v_indices[6]);
    face_color[f3] = frustum_color;
    face_color[f4] = frustum_color;
    
    // Add faces for sides
    auto f5 = mesh.add_face(v_indices[0], v_indices[4], v_indices[1]);
    auto f6 = mesh.add_face(v_indices[1], v_indices[4], v_indices[5]);
    auto f7 = mesh.add_face(v_indices[1], v_indices[5], v_indices[2]);
    auto f8 = mesh.add_face(v_indices[2], v_indices[5], v_indices[6]);
    auto f9 = mesh.add_face(v_indices[2], v_indices[6], v_indices[3]);
    auto f10 = mesh.add_face(v_indices[3], v_indices[6], v_indices[7]);
    auto f11 = mesh.add_face(v_indices[3], v_indices[7], v_indices[0]);
    auto f12 = mesh.add_face(v_indices[0], v_indices[7], v_indices[4]);
    
    face_color[f5] = frustum_color;
    face_color[f6] = frustum_color;
    face_color[f7] = frustum_color;
    face_color[f8] = frustum_color;
    face_color[f9] = frustum_color;
    face_color[f10] = frustum_color;
    face_color[f11] = frustum_color;
    face_color[f12] = frustum_color;
    
    // Add camera coordinate system and position vectors
    add_camera_vectors_to_mesh(camera, mesh);
    
    // Remove rotation visualization
    // add_position_and_orientation_to_mesh(camera, mesh);
}

void add_robot_to_mesh(const Robot& robot, Surface_mesh& mesh) {
    auto vertices = robot.getBoundingBoxVertices();
    
    // Add vertices to mesh
    std::vector<Surface_mesh::Vertex_index> v_indices;
    auto vertex_color = mesh.property_map<Surface_mesh::Vertex_index, CGAL::Color>("v:color").first;
    auto face_color = mesh.property_map<Surface_mesh::Face_index, CGAL::Color>("f:color").first;
    
    // Solid orange color
    CGAL::Color robot_color(255, 140, 0);  // RGB: orange
    
    for (const auto& point : vertices) {
        auto v = mesh.add_vertex(point);
        vertex_color[v] = robot_color;
        v_indices.push_back(v);
    }
    
    // Add faces for bottom
    auto f1 = mesh.add_face(v_indices[0], v_indices[2], v_indices[1]);
    auto f2 = mesh.add_face(v_indices[0], v_indices[3], v_indices[2]);
    face_color[f1] = robot_color;
    face_color[f2] = robot_color;
    
    // Add faces for top
    auto f3 = mesh.add_face(v_indices[4], v_indices[5], v_indices[6]);
    auto f4 = mesh.add_face(v_indices[4], v_indices[6], v_indices[7]);
    face_color[f3] = robot_color;
    face_color[f4] = robot_color;
    
    // Add faces for sides
    auto f5 = mesh.add_face(v_indices[0], v_indices[1], v_indices[5]);
    auto f6 = mesh.add_face(v_indices[0], v_indices[5], v_indices[4]);
    auto f7 = mesh.add_face(v_indices[1], v_indices[2], v_indices[6]);
    auto f8 = mesh.add_face(v_indices[1], v_indices[6], v_indices[5]);
    auto f9 = mesh.add_face(v_indices[2], v_indices[3], v_indices[7]);
    auto f10 = mesh.add_face(v_indices[2], v_indices[7], v_indices[6]);
    auto f11 = mesh.add_face(v_indices[3], v_indices[0], v_indices[4]);
    auto f12 = mesh.add_face(v_indices[3], v_indices[4], v_indices[7]);
    
    face_color[f5] = robot_color;
    face_color[f6] = robot_color;
    face_color[f7] = robot_color;
    face_color[f8] = robot_color;
    face_color[f9] = robot_color;
    face_color[f10] = robot_color;
    face_color[f11] = robot_color;
    face_color[f12] = robot_color;
}

=======
    // Calculate corners of near plane
    Point near_center = position + dir * near_distance;
    Point near_top_left = near_center + up * (near_height/2) - right * (near_width/2);
    Point near_top_right = near_center + up * (near_height/2) + right * (near_width/2);
    Point near_bottom_left = near_center - up * (near_height/2) - right * (near_width/2);
    Point near_bottom_right = near_center - up * (near_height/2) + right * (near_width/2);

    // Calculate corners of far plane
    Point far_center = position + dir * far_distance;
    Point far_top_left = far_center + up * (far_height/2) - right * (far_width/2);
    Point far_top_right = far_center + up * (far_height/2) + right * (far_width/2);
    Point far_bottom_left = far_center - up * (far_height/2) - right * (far_width/2);
    Point far_bottom_right = far_center - up * (far_height/2) + right * (far_width/2);

    // Add vertices
    vertex_descriptor v_near_top_left = mesh.add_vertex(near_top_left);
    vertex_descriptor v_near_top_right = mesh.add_vertex(near_top_right);
    vertex_descriptor v_near_bottom_left = mesh.add_vertex(near_bottom_left);
    vertex_descriptor v_near_bottom_right = mesh.add_vertex(near_bottom_right);
    vertex_descriptor v_far_top_left = mesh.add_vertex(far_top_left);
    vertex_descriptor v_far_top_right = mesh.add_vertex(far_top_right);
    vertex_descriptor v_far_bottom_left = mesh.add_vertex(far_bottom_left);
    vertex_descriptor v_far_bottom_right = mesh.add_vertex(far_bottom_right);

    // Add faces
    // Near plane
    mesh.add_face(v_near_top_left, v_near_bottom_left, v_near_bottom_right, v_near_top_right);
    // Far plane
    mesh.add_face(v_far_top_right, v_far_bottom_right, v_far_bottom_left, v_far_top_left);
    // Side planes
    mesh.add_face(v_near_top_left, v_far_top_left, v_far_bottom_left, v_near_bottom_left);
    mesh.add_face(v_near_bottom_right, v_far_bottom_right, v_far_top_right, v_near_top_right);
    mesh.add_face(v_near_top_left, v_near_top_right, v_far_top_right, v_far_top_left);
    mesh.add_face(v_near_bottom_left, v_far_bottom_left, v_far_bottom_right, v_near_bottom_right);
}

// Function to compute intersection volume between two meshes
double compute_intersection_volume(const Mesh& mesh1, const Mesh& mesh2) {
    Mesh intersection;
    CGAL::Polygon_mesh_processing::corefine_and_compute_intersection(mesh1, mesh2, intersection);
    return CGAL::Polygon_mesh_processing::volume(intersection);
}

// Function to compute total volume covered by all cameras without double counting overlaps
double compute_total_coverage_volume(const std::vector<Mesh>& camera_frustums) {
    if (camera_frustums.empty()) {
        return 0.0;
    }

    // Start with the first camera's volume
    Mesh union_mesh = camera_frustums[0];
    
    // Iteratively add each camera's volume using boolean union operation
    for (size_t i = 1; i < camera_frustums.size(); ++i) {
        Mesh temp_union;
        CGAL::Polygon_mesh_processing::corefine_and_compute_union(union_mesh, camera_frustums[i], temp_union);
        union_mesh = temp_union;
    }

    return CGAL::Polygon_mesh_processing::volume(union_mesh);
}

>>>>>>> 56a5d0d7
int main(int argc, char* argv[]) {
    if (argc != 2) {
        std::cerr << "Usage: " << argv[0] << " <config_file.yaml>" << std::endl;
        return 1;
    }

    // Load configuration from YAML file
    YAML::Node config = YAML::LoadFile(argv[1]);

    // Create meshes for each camera's frustum
    std::vector<Mesh> camera_frustums;
    
    // Read camera configurations
    for (const auto& camera : config["cameras"]) {
        // Create a new mesh for this camera's frustum
        Mesh frustum;
        
        // Get camera parameters
        double x = camera["position"]["x"].as<double>();
        double y = camera["position"]["y"].as<double>();
        double z = camera["position"]["z"].as<double>();
        
<<<<<<< HEAD
        // Calculate intersections for all combinations
        if (cameras.size() >= 2) {
            std::cout << "\nComputing intersection volumes for all camera combinations:\n";
            std::cout << "------------------------------------------------\n";
            
            auto results = CameraGeometry::compute_all_intersection_combinations(cameras);
            
            // Print results
            for (const auto& result : results) {
                std::cout << "Cameras ";
                for (size_t i = 0; i < result.first.size(); ++i) {
                    std::cout << (result.first[i] + 1);
                    if (i < result.first.size() - 1) std::cout << ", ";
                }
                std::cout << ": " << result.second << " cubic meters\n";
            }
=======
        double dx = camera["direction"]["x"].as<double>();
        double dy = camera["direction"]["y"].as<double>();
        double dz = camera["direction"]["z"].as<double>();
        
        double near_width = camera["near_width"].as<double>();
        double near_height = camera["near_height"].as<double>();
        double far_width = camera["far_width"].as<double>();
        double far_height = camera["far_height"].as<double>();
        double near_distance = camera["near_distance"].as<double>();
        double far_distance = camera["far_distance"].as<double>();

        // Add frustum to mesh
        add_camera_frustum_to_mesh(
            frustum,
            Point(x, y, z),
            Vector(dx, dy, dz),
            near_width, near_height,
            far_width, far_height,
            near_distance, far_distance
        );

        camera_frustums.push_back(frustum);
    }

    // Compute intersection volumes between all pairs of cameras
    double largest_overlap = 0.0;
    int overlapping_regions = 0;
    
    std::cout << "Computing intersection volumes for camera combinations..." << std::endl;
    
    for (size_t i = 0; i < camera_frustums.size(); ++i) {
        for (size_t j = i + 1; j < camera_frustums.size(); ++j) {
            double volume = compute_intersection_volume(camera_frustums[i], camera_frustums[j]);
>>>>>>> 56a5d0d7
            
            if (volume > 0) {
                std::cout << "Overlap between Camera " << (i+1) << " and Camera " << (j+1) 
                         << ": " << volume << " cubic meters" << std::endl;
                overlapping_regions++;
                largest_overlap = std::max(largest_overlap, volume);
            }
<<<<<<< HEAD
            
            // Compute and print total coverage volume
            double total_coverage = CameraGeometry::compute_total_coverage_volume(cameras);
            std::cout << "\nTotal volume covered by all cameras (without double counting): " << total_coverage << " cubic meters\n\n";

            std::cout << "------------------------------------------------\n";
        }
        
        // Create mesh for visualization
        Surface_mesh mesh;
        
        // Add vertex color property map
        mesh.add_property_map<Surface_mesh::Vertex_index, CGAL::Color>("v:color");
        
        // Add face color property map
        mesh.add_property_map<Surface_mesh::Face_index, CGAL::Color>("f:color");
        
        // Add robot first (so it's rendered behind transparent elements)
        add_robot_to_mesh(config_reader.getRobot(), mesh);
        
        // Add camera frustums
        for (const auto& camera : config_reader.getCameras()) {
            add_frustum_to_mesh(camera, mesh);
        }
        
        // Display the mesh with mono color explicitly set to false
        std::cout << "Opening visualization window with colored elements..." << std::endl;
        
        // Draw the mesh with colors directly
        CGAL::draw(mesh, "Camera Poses Visualization", false);
        
    } catch (const std::exception& e) {
        std::cerr << "Error: " << e.what() << std::endl;
        return 1;
=======
        }
>>>>>>> 56a5d0d7
    }

    // Calculate total coverage volume
    double total_coverage = compute_total_coverage_volume(camera_frustums);
    
    std::cout << "\nSummary:" << std::endl;
    std::cout << "Total volume covered (without double counting): " << total_coverage << " cubic meters" << std::endl;
    std::cout << "Largest overlap between any two cameras: " << largest_overlap << " cubic meters" << std::endl;
    std::cout << "Number of overlapping regions: " << overlapping_regions << " (for 2 cameras)" << std::endl;

    // Draw the first camera frustum with colors
    if (!camera_frustums.empty()) {
        draw_mesh_with_colors(camera_frustums[0]);
    }

    return 0;
}<|MERGE_RESOLUTION|>--- conflicted
+++ resolved
@@ -1,30 +1,7 @@
-<<<<<<< HEAD
-=======
-#include <CGAL/Simple_cartesian.h>
-#include <CGAL/Surface_mesh.h>
-#include <CGAL/draw_surface_mesh.h>
-#include <CGAL/Polygon_mesh_processing/compute_normal.h>
-#include <CGAL/Polygon_mesh_processing/triangulate_faces.h>
-#include <CGAL/Polygon_mesh_processing/distance.h>
-#include <CGAL/Polygon_mesh_processing/intersection.h>
-#include <CGAL/Polygon_mesh_processing/corefinement.h>
-#include <CGAL/Polygon_mesh_processing/transform.h>
-#include <CGAL/AABB_tree.h>
-#include <CGAL/AABB_traits.h>
-#include <CGAL/AABB_face_graph_triangle_primitive.h>
-#include <CGAL/Exact_predicates_inexact_constructions_kernel.h>
-#include <CGAL/Polygon_mesh_processing/measure.h>
-#include <CGAL/boost/graph/properties.h>
-#include <CGAL/property_map.h>
-#include <CGAL/IO/Color.h>
-
-#include <yaml-cpp/yaml.h>
->>>>>>> 56a5d0d7
 #include <iostream>
 #include <fstream>
 #include <string>
 #include <vector>
-<<<<<<< HEAD
 #include "config_reader.hpp"
 #include <CGAL/Qt/Basic_viewer_qt.h>
 #include <CGAL/draw_polyhedron.h>
@@ -59,57 +36,17 @@
 void add_cylinder_to_mesh(const Point_3& start, const Point_3& end, double radius, const CGAL::Color& color, Surface_mesh& mesh) {
     auto vertex_color = mesh.property_map<Surface_mesh::Vertex_index, CGAL::Color>("v:color").first;
     auto face_color = mesh.property_map<Surface_mesh::Face_index, CGAL::Color>("f:color").first;
-=======
-#include <cmath>
-
-typedef CGAL::Simple_cartesian<double> Kernel;
-typedef Kernel::Point_3 Point;
-typedef Kernel::Vector_3 Vector;
-typedef CGAL::Surface_mesh<Point> Mesh;
-typedef boost::graph_traits<Mesh>::vertex_descriptor vertex_descriptor;
-typedef boost::graph_traits<Mesh>::face_descriptor face_descriptor;
-typedef CGAL::AABB_face_graph_triangle_primitive<Mesh> Primitive;
-typedef CGAL::AABB_traits<Kernel, Primitive> Traits;
-typedef CGAL::AABB_tree<Traits> Tree;
-
-// Function to draw a mesh with colors
-void draw_mesh_with_colors(Mesh& mesh) {
-    // Add vertex color property
-    auto vertex_color = mesh.add_property_map<vertex_descriptor, CGAL::Color>("v:color", CGAL::Color(0, 0, 0)).first;
->>>>>>> 56a5d0d7
-    
-    // Add face color property
-    auto face_color = mesh.add_property_map<face_descriptor, CGAL::Color>("f:color", CGAL::Color(0, 0, 0)).first;
-
-    // Set vertex colors to red
-    for(vertex_descriptor vd : mesh.vertices()) {
-        put(vertex_color, vd, CGAL::Color(255, 0, 0));
-    }
-
-    // Set face colors to blue
-    for(face_descriptor fd : mesh.faces()) {
-        put(face_color, fd, CGAL::Color(0, 0, 255));
-    }
-
-    // Draw the mesh with colors
-    CGAL::draw(mesh);
-}
-
-// Function to add a cylinder to a mesh
-void add_cylinder_to_mesh(Mesh& mesh, const Point& start, const Point& end, double radius, int segments = 32) {
-    // Calculate cylinder direction and length
-    Vector direction = end - start;
+    
+    // Create a cylinder approximation with 8 sides
+    const int num_sides = 8;
+    Vector_3 direction(end.x() - start.x(), end.y() - start.y(), end.z() - start.z());
     double length = std::sqrt(direction.squared_length());
-    direction = direction / length;
-
-    // Create orthogonal vectors
-    Vector v1, v2;
-    if (std::abs(direction.x()) > std::abs(direction.y())) {
-        v1 = Vector(-direction.z(), 0, direction.x());
-    } else {
-        v1 = Vector(0, -direction.z(), direction.y());
-    }
-<<<<<<< HEAD
+    
+    // Create basis vectors
+    Vector_3 up(0, 0, 1);
+    if (std::abs(direction * up) > 0.9 * length) {
+        up = Vector_3(0, 1, 0);
+    }
     Vector_3 right = CGAL::cross_product(direction, up);
     up = CGAL::cross_product(right, direction);
     
@@ -128,27 +65,22 @@
         
         vertex_color[v_start] = color;
         vertex_color[v_end] = color;
-=======
-    v1 = v1 / std::sqrt(v1.squared_length());
-    v2 = CGAL::cross_product(direction, v1);
-
-    // Create vertices for both caps
-    std::vector<vertex_descriptor> bottom_vertices;
-    std::vector<vertex_descriptor> top_vertices;
-
-    for (int i = 0; i < segments; ++i) {
-        double angle = 2.0 * M_PI * i / segments;
-        Vector offset = v1 * std::cos(angle) * radius + v2 * std::sin(angle) * radius;
->>>>>>> 56a5d0d7
-        
-        Point bottom_point = start + offset;
-        Point top_point = end + offset;
-        
-        bottom_vertices.push_back(mesh.add_vertex(bottom_point));
-        top_vertices.push_back(mesh.add_vertex(top_point));
-    }
-
-<<<<<<< HEAD
+        
+        start_vertices.push_back(v_start);
+        end_vertices.push_back(v_end);
+    }
+    
+    // Create faces for the cylinder sides
+    for (int i = 0; i < num_sides; ++i) {
+        int next = (i + 1) % num_sides;
+        auto f1 = mesh.add_face(start_vertices[i], start_vertices[next], end_vertices[next]);
+        auto f2 = mesh.add_face(start_vertices[i], end_vertices[next], end_vertices[i]);
+        
+        face_color[f1] = color;
+        face_color[f2] = color;
+    }
+}
+
 void add_vector_to_mesh(const Point_3& start, const Vector_3& direction, double length, double thickness, const CGAL::Color& color, Surface_mesh& mesh) {
     Point_3 end = start + direction * length;
     add_cylinder_to_mesh(start, end, thickness, color, mesh);
@@ -186,30 +118,16 @@
         auto v = mesh.add_vertex(head_start + offset);
         vertex_color[v] = color;
         base_vertices.push_back(v);
-=======
-    // Add faces for the cylinder walls
-    for (int i = 0; i < segments; ++i) {
-        int next = (i + 1) % segments;
-        mesh.add_face(bottom_vertices[i], bottom_vertices[next], top_vertices[next], top_vertices[i]);
-    }
-
-    // Add faces for bottom cap
-    vertex_descriptor bottom_center = mesh.add_vertex(start);
-    for (int i = 0; i < segments; ++i) {
-        int next = (i + 1) % segments;
-        mesh.add_face(bottom_center, bottom_vertices[i], bottom_vertices[next]);
->>>>>>> 56a5d0d7
-    }
-
-    // Add faces for top cap
-    vertex_descriptor top_center = mesh.add_vertex(end);
-    for (int i = 0; i < segments; ++i) {
-        int next = (i + 1) % segments;
-        mesh.add_face(top_center, top_vertices[next], top_vertices[i]);
-    }
-}
-
-<<<<<<< HEAD
+    }
+    
+    // Create cone faces
+    for (int i = 0; i < num_sides; ++i) {
+        int next = (i + 1) % num_sides;
+        auto f = mesh.add_face(base_vertices[i], base_vertices[next], tip);
+        face_color[f] = color;
+    }
+}
+
 void add_camera_vectors_to_mesh(const Camera& camera, Surface_mesh& mesh) {
     Point_3 position = camera.getPosition();
     Vector_3 forward = camera.getForwardVector();    // X-axis (forward)
@@ -275,22 +193,9 @@
     Point_3 arrow_base = center + end_dir;
     Point_3 arrow_tip = arrow_base + tangent * (radius * 0.2);
     add_cylinder_to_mesh(arrow_base, arrow_tip, thickness * 2, color, mesh);
-=======
-// Function to add a vector visualization to a mesh
-void add_vector_to_mesh(Mesh& mesh, const Point& start, const Vector& direction, double length, double thickness) {
-    Point end = start + direction * length;
-    add_cylinder_to_mesh(mesh, start, end, thickness);
-}
-
-// Function to add camera vectors to a mesh
-void add_camera_vectors_to_mesh(Mesh& mesh, const Point& position, const Vector& direction, 
-                              double length, double thickness) {
-    // Add main direction vector
-    add_vector_to_mesh(mesh, position, direction, length, thickness);
->>>>>>> 56a5d0d7
-}
-
-<<<<<<< HEAD
+}
+*/
+
 // Comment out the position and orientation function
 /*
 void add_position_and_orientation_to_mesh(const Camera& camera, Surface_mesh& mesh) {
@@ -319,36 +224,27 @@
         Vector_3 x_axis(1, 0, 0);
         Vector_3 start_dir(0, 1, 0);
         add_arc_to_mesh(position, x_axis, start_dir, arc_radius * 0.6, camera.getRoll(), CGAL::Color(255, 0, 255), mesh);
-=======
-// Function to add a camera frustum to a mesh
-void add_camera_frustum_to_mesh(Mesh& mesh, const Point& position, const Vector& direction,
-                               double near_width, double near_height, double far_width, double far_height,
-                               double near_distance, double far_distance) {
-    // Normalize direction vector
-    Vector dir = direction / std::sqrt(direction.squared_length());
-    
-    // Create orthogonal vectors for camera orientation
-    Vector up, right;
-    if (std::abs(dir.x()) > std::abs(dir.y())) {
-        up = Vector(-dir.z(), 0, dir.x());
-    } else {
-        up = Vector(0, -dir.z(), dir.y());
->>>>>>> 56a5d0d7
-    }
-    up = up / std::sqrt(up.squared_length());
-    right = CGAL::cross_product(dir, up);
-
-<<<<<<< HEAD
+    }
+}
+*/
+
+void add_edge_to_mesh(Surface_mesh& mesh, Surface_mesh::Vertex_index v1, Surface_mesh::Vertex_index v2, 
+                     double thickness, const CGAL::Color& color) {
+    Point_3 p1 = mesh.point(v1);
+    Point_3 p2 = mesh.point(v2);
+    add_cylinder_to_mesh(p1, p2, thickness, color, mesh);
+}
+
 void add_frustum_to_mesh(const Camera& camera, Surface_mesh& mesh) {
     auto vertices = camera.getFrustumVertices();
     
     // Add vertices to mesh
     std::vector<Surface_mesh::Vertex_index> v_indices;
     auto vertex_color = mesh.property_map<Surface_mesh::Vertex_index, CGAL::Color>("v:color").first;
-    auto face_color = mesh.property_map<Surface_mesh::Face_index, CGAL::Color>("f:color").first;
     
     // Light transparent blue color
     CGAL::Color frustum_color(100, 100, 255);  // RGB: light blue
+    double edge_thickness = 0.02;  // Thickness of wireframe edges
     
     for (const auto& point : vertices) {
         auto v = mesh.add_vertex(point);
@@ -356,42 +252,26 @@
         v_indices.push_back(v);
     }
     
-    // Add faces for near plane
-    auto f1 = mesh.add_face(v_indices[0], v_indices[1], v_indices[2]);
-    auto f2 = mesh.add_face(v_indices[0], v_indices[2], v_indices[3]);
-    face_color[f1] = frustum_color;
-    face_color[f2] = frustum_color;
-    
-    // Add faces for far plane
-    auto f3 = mesh.add_face(v_indices[4], v_indices[6], v_indices[5]);
-    auto f4 = mesh.add_face(v_indices[4], v_indices[7], v_indices[6]);
-    face_color[f3] = frustum_color;
-    face_color[f4] = frustum_color;
-    
-    // Add faces for sides
-    auto f5 = mesh.add_face(v_indices[0], v_indices[4], v_indices[1]);
-    auto f6 = mesh.add_face(v_indices[1], v_indices[4], v_indices[5]);
-    auto f7 = mesh.add_face(v_indices[1], v_indices[5], v_indices[2]);
-    auto f8 = mesh.add_face(v_indices[2], v_indices[5], v_indices[6]);
-    auto f9 = mesh.add_face(v_indices[2], v_indices[6], v_indices[3]);
-    auto f10 = mesh.add_face(v_indices[3], v_indices[6], v_indices[7]);
-    auto f11 = mesh.add_face(v_indices[3], v_indices[7], v_indices[0]);
-    auto f12 = mesh.add_face(v_indices[0], v_indices[7], v_indices[4]);
-    
-    face_color[f5] = frustum_color;
-    face_color[f6] = frustum_color;
-    face_color[f7] = frustum_color;
-    face_color[f8] = frustum_color;
-    face_color[f9] = frustum_color;
-    face_color[f10] = frustum_color;
-    face_color[f11] = frustum_color;
-    face_color[f12] = frustum_color;
+    // Add edges for near plane (square)
+    add_edge_to_mesh(mesh, v_indices[0], v_indices[1], edge_thickness, frustum_color);
+    add_edge_to_mesh(mesh, v_indices[1], v_indices[2], edge_thickness, frustum_color);
+    add_edge_to_mesh(mesh, v_indices[2], v_indices[3], edge_thickness, frustum_color);
+    add_edge_to_mesh(mesh, v_indices[3], v_indices[0], edge_thickness, frustum_color);
+    
+    // Add edges for far plane (square)
+    add_edge_to_mesh(mesh, v_indices[4], v_indices[5], edge_thickness, frustum_color);
+    add_edge_to_mesh(mesh, v_indices[5], v_indices[6], edge_thickness, frustum_color);
+    add_edge_to_mesh(mesh, v_indices[6], v_indices[7], edge_thickness, frustum_color);
+    add_edge_to_mesh(mesh, v_indices[7], v_indices[4], edge_thickness, frustum_color);
+    
+    // Add edges connecting near and far planes (forming the frustum)
+    add_edge_to_mesh(mesh, v_indices[0], v_indices[4], edge_thickness, frustum_color);
+    add_edge_to_mesh(mesh, v_indices[1], v_indices[5], edge_thickness, frustum_color);
+    add_edge_to_mesh(mesh, v_indices[2], v_indices[6], edge_thickness, frustum_color);
+    add_edge_to_mesh(mesh, v_indices[3], v_indices[7], edge_thickness, frustum_color);
     
     // Add camera coordinate system and position vectors
     add_camera_vectors_to_mesh(camera, mesh);
-    
-    // Remove rotation visualization
-    // add_position_and_orientation_to_mesh(camera, mesh);
 }
 
 void add_robot_to_mesh(const Robot& robot, Surface_mesh& mesh) {
@@ -443,158 +323,23 @@
     face_color[f12] = robot_color;
 }
 
-=======
-    // Calculate corners of near plane
-    Point near_center = position + dir * near_distance;
-    Point near_top_left = near_center + up * (near_height/2) - right * (near_width/2);
-    Point near_top_right = near_center + up * (near_height/2) + right * (near_width/2);
-    Point near_bottom_left = near_center - up * (near_height/2) - right * (near_width/2);
-    Point near_bottom_right = near_center - up * (near_height/2) + right * (near_width/2);
-
-    // Calculate corners of far plane
-    Point far_center = position + dir * far_distance;
-    Point far_top_left = far_center + up * (far_height/2) - right * (far_width/2);
-    Point far_top_right = far_center + up * (far_height/2) + right * (far_width/2);
-    Point far_bottom_left = far_center - up * (far_height/2) - right * (far_width/2);
-    Point far_bottom_right = far_center - up * (far_height/2) + right * (far_width/2);
-
-    // Add vertices
-    vertex_descriptor v_near_top_left = mesh.add_vertex(near_top_left);
-    vertex_descriptor v_near_top_right = mesh.add_vertex(near_top_right);
-    vertex_descriptor v_near_bottom_left = mesh.add_vertex(near_bottom_left);
-    vertex_descriptor v_near_bottom_right = mesh.add_vertex(near_bottom_right);
-    vertex_descriptor v_far_top_left = mesh.add_vertex(far_top_left);
-    vertex_descriptor v_far_top_right = mesh.add_vertex(far_top_right);
-    vertex_descriptor v_far_bottom_left = mesh.add_vertex(far_bottom_left);
-    vertex_descriptor v_far_bottom_right = mesh.add_vertex(far_bottom_right);
-
-    // Add faces
-    // Near plane
-    mesh.add_face(v_near_top_left, v_near_bottom_left, v_near_bottom_right, v_near_top_right);
-    // Far plane
-    mesh.add_face(v_far_top_right, v_far_bottom_right, v_far_bottom_left, v_far_top_left);
-    // Side planes
-    mesh.add_face(v_near_top_left, v_far_top_left, v_far_bottom_left, v_near_bottom_left);
-    mesh.add_face(v_near_bottom_right, v_far_bottom_right, v_far_top_right, v_near_top_right);
-    mesh.add_face(v_near_top_left, v_near_top_right, v_far_top_right, v_far_top_left);
-    mesh.add_face(v_near_bottom_left, v_far_bottom_left, v_far_bottom_right, v_near_bottom_right);
-}
-
-// Function to compute intersection volume between two meshes
-double compute_intersection_volume(const Mesh& mesh1, const Mesh& mesh2) {
-    Mesh intersection;
-    CGAL::Polygon_mesh_processing::corefine_and_compute_intersection(mesh1, mesh2, intersection);
-    return CGAL::Polygon_mesh_processing::volume(intersection);
-}
-
-// Function to compute total volume covered by all cameras without double counting overlaps
-double compute_total_coverage_volume(const std::vector<Mesh>& camera_frustums) {
-    if (camera_frustums.empty()) {
-        return 0.0;
-    }
-
-    // Start with the first camera's volume
-    Mesh union_mesh = camera_frustums[0];
-    
-    // Iteratively add each camera's volume using boolean union operation
-    for (size_t i = 1; i < camera_frustums.size(); ++i) {
-        Mesh temp_union;
-        CGAL::Polygon_mesh_processing::corefine_and_compute_union(union_mesh, camera_frustums[i], temp_union);
-        union_mesh = temp_union;
-    }
-
-    return CGAL::Polygon_mesh_processing::volume(union_mesh);
-}
-
->>>>>>> 56a5d0d7
 int main(int argc, char* argv[]) {
     if (argc != 2) {
-        std::cerr << "Usage: " << argv[0] << " <config_file.yaml>" << std::endl;
+        std::cerr << "Usage: " << argv[0] << " <config_file>" << std::endl;
         return 1;
     }
-
-    // Load configuration from YAML file
-    YAML::Node config = YAML::LoadFile(argv[1]);
-
-    // Create meshes for each camera's frustum
-    std::vector<Mesh> camera_frustums;
-    
-    // Read camera configurations
-    for (const auto& camera : config["cameras"]) {
-        // Create a new mesh for this camera's frustum
-        Mesh frustum;
-        
-        // Get camera parameters
-        double x = camera["position"]["x"].as<double>();
-        double y = camera["position"]["y"].as<double>();
-        double z = camera["position"]["z"].as<double>();
-        
-<<<<<<< HEAD
+    
+    try {
+        // Read configuration
+        ConfigReader config_reader(argv[1]);
+        config_reader.parse();
+        
+        // Get cameras
+        auto cameras = config_reader.getCameras();
+        
         // Calculate intersections for all combinations
         if (cameras.size() >= 2) {
-            std::cout << "\nComputing intersection volumes for all camera combinations:\n";
-            std::cout << "------------------------------------------------\n";
-            
-            auto results = CameraGeometry::compute_all_intersection_combinations(cameras);
-            
-            // Print results
-            for (const auto& result : results) {
-                std::cout << "Cameras ";
-                for (size_t i = 0; i < result.first.size(); ++i) {
-                    std::cout << (result.first[i] + 1);
-                    if (i < result.first.size() - 1) std::cout << ", ";
-                }
-                std::cout << ": " << result.second << " cubic meters\n";
-            }
-=======
-        double dx = camera["direction"]["x"].as<double>();
-        double dy = camera["direction"]["y"].as<double>();
-        double dz = camera["direction"]["z"].as<double>();
-        
-        double near_width = camera["near_width"].as<double>();
-        double near_height = camera["near_height"].as<double>();
-        double far_width = camera["far_width"].as<double>();
-        double far_height = camera["far_height"].as<double>();
-        double near_distance = camera["near_distance"].as<double>();
-        double far_distance = camera["far_distance"].as<double>();
-
-        // Add frustum to mesh
-        add_camera_frustum_to_mesh(
-            frustum,
-            Point(x, y, z),
-            Vector(dx, dy, dz),
-            near_width, near_height,
-            far_width, far_height,
-            near_distance, far_distance
-        );
-
-        camera_frustums.push_back(frustum);
-    }
-
-    // Compute intersection volumes between all pairs of cameras
-    double largest_overlap = 0.0;
-    int overlapping_regions = 0;
-    
-    std::cout << "Computing intersection volumes for camera combinations..." << std::endl;
-    
-    for (size_t i = 0; i < camera_frustums.size(); ++i) {
-        for (size_t j = i + 1; j < camera_frustums.size(); ++j) {
-            double volume = compute_intersection_volume(camera_frustums[i], camera_frustums[j]);
->>>>>>> 56a5d0d7
-            
-            if (volume > 0) {
-                std::cout << "Overlap between Camera " << (i+1) << " and Camera " << (j+1) 
-                         << ": " << volume << " cubic meters" << std::endl;
-                overlapping_regions++;
-                largest_overlap = std::max(largest_overlap, volume);
-            }
-<<<<<<< HEAD
-            
-            // Compute and print total coverage volume
-            double total_coverage = CameraGeometry::compute_total_coverage_volume(cameras);
-            std::cout << "\nTotal volume covered by all cameras (without double counting): " << total_coverage << " cubic meters\n\n";
-
-            std::cout << "------------------------------------------------\n";
+            CameraGeometry::print_intersection_summary(cameras);
         }
         
         // Create mesh for visualization
@@ -623,23 +368,7 @@
     } catch (const std::exception& e) {
         std::cerr << "Error: " << e.what() << std::endl;
         return 1;
-=======
-        }
->>>>>>> 56a5d0d7
-    }
-
-    // Calculate total coverage volume
-    double total_coverage = compute_total_coverage_volume(camera_frustums);
-    
-    std::cout << "\nSummary:" << std::endl;
-    std::cout << "Total volume covered (without double counting): " << total_coverage << " cubic meters" << std::endl;
-    std::cout << "Largest overlap between any two cameras: " << largest_overlap << " cubic meters" << std::endl;
-    std::cout << "Number of overlapping regions: " << overlapping_regions << " (for 2 cameras)" << std::endl;
-
-    // Draw the first camera frustum with colors
-    if (!camera_frustums.empty()) {
-        draw_mesh_with_colors(camera_frustums[0]);
-    }
-
+    }
+    
     return 0;
-}+} 